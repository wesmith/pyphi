--- conflicted
+++ resolved
@@ -431,11 +431,7 @@
     # single-node subsystems as having 0.5 Phi.
     'SINGLE_NODES_WITH_SELFLOOPS_HAVE_PHI': False,
     # Use prettier __str__-like formatting in `repr` calls.
-<<<<<<< HEAD
     'REPR_VERBOSITY': 2,
-=======
-    'READABLE_REPRS': True,
->>>>>>> bc0e93e5
     # Only consider bipartitions which strictly partition the mechanism.
     'PARTITION_MECHANISMS': False,
 }
